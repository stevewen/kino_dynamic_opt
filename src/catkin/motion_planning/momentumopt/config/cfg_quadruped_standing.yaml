initial_robot_configuration:

  ###############################
  # Initial robot configuration #
  ###############################

  com: [0.0, 0.0, 0.2]
  amom: [0.0, 0.0, 0.0]
  lmom: [0.0, 0.0, 0.0]
  eef_ctrl:
    eef_frc_rf: [0.0, 0.0, 0.25]
    eef_frc_lf: [0.0, 0.0, 0.25]
    eef_frc_rh: [0.0, 0.0, 0.25]
    eef_frc_lh: [0.0, 0.0, 0.25]
  eef_pose:
    eef_rf: [1.0, -0.20, 0.142, 0.0, 1.0, 0.0, 0.0, 0.0]
    eef_lf: [1.0, -0.20, -0.142, 0.0, 1.0, 0.0, 0.0, 0.0]
    eef_rh: [1.0, 0.20, 0.142, 0.0, 1.0, 0.0, 0.0, 0.0]
    eef_lh: [1.0, 0.20, -0.142, 0.0, 1.0, 0.0, 0.0, 0.0]


terrain_description:

  #######################
  # Terrain description #
  #######################

  regions: [[[1.00, 1.00, 0.0], [-1.00, 1.00, 0.0], [-1.00, -1.00, 0.0], [1.00, -1.00,
        0.0]]]


contact_plan:

  ################
  # Contact plan #
  ################

  effcnt_rf:
  - [0.00, 3.00, -0.20, 0.142, 0.0, 1.0, 0.0, 0.0, 0.0, 1.0, -1.0]
  effcnt_lf:
  - [0.00, 3.00, -0.20, -0.142, 0.0, 1.0, 0.0, 0.0, 0.0, 1.0, -1.0]
  effcnt_rh:
  - [0.00, 3.00, 0.20, 0.142, 0.0, 1.0, 0.0, 0.0, 0.0, 1.0, -1.0]
  effcnt_lh:
  - [0.00, 3.00, 0.20, -0.142, 0.0, 1.0, 0.0, 0.0, 0.0, 1.0, -1.0]


planner_variables:

  #########################
  # Kinematics parameters #
  #########################

  load_kinematics: true
  display_motion: true
  num_dofs: 8
  kd_iterations: 1
  num_subsamples: 3
  active_dofs: [0, 1, 2, 3, 4, 5, 6, 7]
  min_joint_limits: [-2.5, -2.5, -2.5, -2.5, -2.5, -2.5, -2.5, -2.5]
  max_joint_limits: [2.5, 2.5, 2.5, 2.5, 2.5, 2.5, 2.5, 2.5]
  default_joint_positions: [0.52, -1.04, 0.52, -1.04, 0.52, -1.04, 0.52, -1.04]

  #######################
  # Dynamics parameters #
  #######################

  heuristic: TrustRegion  # Types: TrustRegion, SoftConstraint, TimeOptimization #
  n_act_eefs: 4
  time_step: 0.01
  time_horizon: 3.
  external_force: [0.00, 0.00, 0.00]
  com_displacement: [0.00, 0.0, 0.00]
  num_com_viapoints: 0
  com_viapoints:
    via0: [2.00, -0.05, 0.0, 0.27]

  #####################
  # Timing parameters #
  #####################

  max_time_iterations: 50
  max_time_residual_tolerance: 1e-3
  min_time_residual_improvement: 1e-5

  ############################
  # Configuration parameters #
  ############################

  gravity: 9.81
  robot_mass: 2.772
  floor_height: -0.32
  friction_coeff: 1.0
  min_rel_height: 0.08
  friction_cone: LinearCone  # Types: LinearCone, SocCone #
  time_range: [0.005, 0.005]
  is_time_horizon_fixed: true
  torque_range: [0.0, 0.0]
  eff_offset_rf: [-0.200, 0.142, 0.000]
  eff_offset_lf: [-0.200, -0.142, 0.000]
  eff_offset_rh: [0.200, 0.142, 0.000]
  eff_offset_lh: [0.200, -0.142, 0.000]
  cop_range_rf: [0.00, 0.00, 0.00, 0.00]
  cop_range_lf: [0.00, 0.00, 0.00, 0.00]
  cop_range_rh: [0.00, 0.00, 0.00, 0.00]
  cop_range_lh: [0.00, 0.00, 0.00, 0.00]
  max_eef_lengths: [0.29, 0.29, 0.29, 0.29]
  has_torque_limits: false
  min_torque_limits: [-0.675, -0.675, -0.675, -0.675, -0.675, -0.675, -0.675, -0.675]
  max_torque_limits: [0.675, 0.675, 0.675, 0.675, 0.675, 0.675, 0.675, 0.675]

  ####################
  # Dynamics weights #
  ####################

<<<<<<< HEAD
  w_trq_arm: 0.000
  w_trq_leg: 0.000
  w_time_penalty: 0.000
  w_time: 1.0
  w_com: [10., 14.2, 10.]
  w_amom: &w_amom [14200.0, 142000.0, 1000.0]
  w_lmom: &w_lmom [0.142, 0.142, 1000.0]
  w_amomd: [0.0, 0.0, 0.0]
  w_lmomd: [0.100, 0.142, 0.100]
  w_amom_final: [10.00, 14.2, 10.00]
  w_lmom_final: [10.00, 14.2, 10.00]
  w_com_via: [0.000, 0.0, 0.000]
  w_frc_arm: [0.001, 0.00142, 0.001]
  w_frc_leg: [0.001, 0.00142, 0.001]
  w_dfrc_arm: [0.000, 0.0, 0.000]
  w_dfrc_leg: [0.000, 0.0, 0.000]
  w_com_track: [0.000, 0.0, 0.000]
  w_lmom_track: *w_lmom
  w_amom_track: *w_amom
=======
  w_trq_arm:       0.000
  w_trq_leg:       0.000
  w_time_penalty:  0.000
  w_time:          1.0
  w_com:           [ 10.,  10.,  10.]
  w_amom:          [ 0.0,  0.0,  0.0]
  w_lmom:          [ 0.0,  0.0,  0.0]
  w_amomd:         [ 0.0,  0.0,  0.0]
  w_lmomd:         [ 0.0,  0.0,  0.0]
  w_amom_final:    [ 0.0,   0.00,  0.00]
  w_lmom_final:    [ 0.00,  0.00,  0.00]
  w_com_via:       [ 0.000,  0.000,  0.000]
  w_frc_arm:       [ 0.00,  0.00,  0.00]
  w_frc_leg:       [ 0.00,  0.00,  0.00]
  w_dfrc_arm:      [ 0.000,  0.000,  0.000]
  w_dfrc_leg:      [ 0.000,  0.000,  0.000]
  w_com_track:     [ 0.000,  0.000,  0.000]
  w_lmom_track:    [ 0.0,  0.0,  0.0]
  w_amom_track:    [ 0.0,  0.0,  0.0]
>>>>>>> 13ecc3af

  ######################
  # Kinematics weights #
  ######################

  max_trajectory_iters: 5
  max_convergence_iters: 50
  convergence_tolerance: 1e-2
  integration_step: 1e-2
  slacks_penalty: 1e-2
  lambda_regularization: 1e-4

  w_kin_com: [1.000, 1.42, 1.000]
  w_kin_lmom: [1.e-3, 0.0, 1.e-4]                    #[ 0.000,   1.e-3,   1.e-4]
  w_kin_amom: [0.000, 0.014199999999999999, 0.000]   #[ 4.e-3,   4.e-3,   0.000]
  w_kin_lmomd: [1.e-4, 0.0, 1.e-4]                   #[ 1.e-4,   1.e-4,   1.e-4]
  w_kin_amomd: [0.000, 0.000142, 0.000]              #[ 1.e-3,   1.e-3,   0.000]
  w_kin_eff_pos: [5.000, 1.42, 5.000]
  w_kin_eff_pos_nonact: [1.000, 1.42, 1.000]
  w_kin_base_ori: [0.000, 0.0, 0.000]
  w_kin_default_joints: [1e-4, 1e-4, 1e-4, 1e-4, 1e-4, 1e-4, 1e-4, 1e-4]
  w_kin_joint_vel: [1e-4, 1e-4, 1e-4, 1e-4, 1e+4, 1e+4, 1e-5, 1e-5, 1e-5, 1e-5, 1e-5,
    1e-5, 1e-5, 1e-5]
  w_kin_joint_acc: [1e-6, 1e-6, 1e-6, 1e-8, 1e+4, 1e+4, 1e-6, 1e-6, 1e-6, 1e-6, 1e-6,
    1e-6, 1e-6, 1e-6]
                          # base                                 # joints

  #######################
  # Storage information #
  #######################

  store_data: true

  ##################
  # Solver setting #
  ##################

  use_default_solver_setting: false


solverlqr_dynamics:

  ############################
  # Lqr algorithm parameters #
  ############################

  verbosity: 0
  decimal_digits: 4
  lqr_max_iters: 1
  linesearch_coeff: 1.1
  linesearch_num_coeffs: 10
  cost_change_tolerance: 1e-9
  divergence_limit_check: 1e6
  bpass_regularization_type: 2
  bpass_min_regularization: 1e-6
  bpass_max_regularization: 1e10
  control_gradient_tolerance: 1e-6
  bpass_initial_regularization: 0.1
  min_expected_cost_improvement: 0.2
  bpass_mult_regularization_incr: 1.2
  bpass_initial_mult_regularization_incr: 1.0

  ##########################
  # Lqr problem parameters #
  ##########################

  problem_name: DynamicMomentumOptimization
  time_step: 0.01
  time_horizon: 3.
  state_dimension: 9
  control_dimension: 12
  initial_state: [0.0, 0.0, 0.0, 0.0, 0.0, 0.0, 0.0, 0.0, 0.0]

  has_control_limits: false

  #######################
  # Storage information #
  #######################

  store_data: false

  ###################
  # User parameters #
  ###################

  user_parameters:
    control_cost: [0.001, 0.00142, 0.001]
    com_tracking: [1.0, 1.42, 1.0]
    lmom_tracking: [0., 0.0, 0.]
    amom_tracking: [0., 0.0, 0.]
    com_final_tracking: [1.0, 1.42, 1.0]
    lmom_final_tracking: [0.1, 0.142, 0.1]
    amom_final_tracking: [0.1, 0.142, 0.1]


solver_variables:

  ###########################
  # Branch and Bound solver #
  ###########################

  BnB_verbose: false
  BnB_max_iterations: 1000
  BnB_integer_tolerance: 1e-4
  BnB_absolute_suboptimality_gap: 1e-3
  BnB_relative_suboptimality_gap: 1e-6

  ##########################
  # Convergence tolerances #
  ##########################

  feasibility_tolerance: 1e-7
  max_residual_tolerance: 1e-3
  absolute_suboptimality_gap: 1e-7
  relative_suboptimality_gap: 1e-6
  max_indeterminate_tolerance: 1e-9
  feasibility_tolerance_inaccurate: 1e-4
  absolute_suboptimality_gap_inaccurate: 5e-5
  relative_suboptimality_gap_inaccurate: 5e-5

  ############################
  # Equilibration parameters #
  ############################

  equil_iterations: 3
  scaling_factor: 1.0
  equil_upper_bound: 1.0e3
  equil_lower_bound: 1.0e-3

  ############################
  # Linear System parameters #
  ############################

  dyn_reg_thresh: 1e-13
  lin_sys_accuracy: 1e-14
  err_reduction_factor: 6.0
  num_iter_ref_lin_solve: 9
  static_regularization: 7e-8
  dynamic_regularization: 2e-7

  cg_step_rate: 2.0
  cg_full_precision: 1e-9
  cg_residual_bound: 1e-18
  cg_reduced_precision: 1e-1

  ########################
  # Algorithm parameters #
  ########################

  safeguard: 500.0
  min_step_length: 1e-6
  max_step_length: 0.999
  min_centering_step: 1e-4
  max_centering_step: 1.00
  step_length_scaling: 0.99

  over_relaxation: 1.5
  optinfo_interval: 100
  converged_interval: 20
  consensus_penalty: 1e-3

  ####################
  # Model parameters #
  ####################

  verbose: false
  warm_start: false

  max_iters: 100
  ipsolver_max_iters: 100
  ipsolver_warm_iters: 100
  conicsolver_max_iters: 300
  conicsolver_warm_iters: 300

  num_itrefs_trustregion: 2
  trust_region_threshold: 0.15
  soft_constraint_weight_full: 1.0e4
  soft_constraint_weight_reduced: 1.0e4<|MERGE_RESOLUTION|>--- conflicted
+++ resolved
@@ -113,27 +113,6 @@
   # Dynamics weights #
   ####################
 
-<<<<<<< HEAD
-  w_trq_arm: 0.000
-  w_trq_leg: 0.000
-  w_time_penalty: 0.000
-  w_time: 1.0
-  w_com: [10., 14.2, 10.]
-  w_amom: &w_amom [14200.0, 142000.0, 1000.0]
-  w_lmom: &w_lmom [0.142, 0.142, 1000.0]
-  w_amomd: [0.0, 0.0, 0.0]
-  w_lmomd: [0.100, 0.142, 0.100]
-  w_amom_final: [10.00, 14.2, 10.00]
-  w_lmom_final: [10.00, 14.2, 10.00]
-  w_com_via: [0.000, 0.0, 0.000]
-  w_frc_arm: [0.001, 0.00142, 0.001]
-  w_frc_leg: [0.001, 0.00142, 0.001]
-  w_dfrc_arm: [0.000, 0.0, 0.000]
-  w_dfrc_leg: [0.000, 0.0, 0.000]
-  w_com_track: [0.000, 0.0, 0.000]
-  w_lmom_track: *w_lmom
-  w_amom_track: *w_amom
-=======
   w_trq_arm:       0.000
   w_trq_leg:       0.000
   w_time_penalty:  0.000
@@ -153,7 +132,6 @@
   w_com_track:     [ 0.000,  0.000,  0.000]
   w_lmom_track:    [ 0.0,  0.0,  0.0]
   w_amom_track:    [ 0.0,  0.0,  0.0]
->>>>>>> 13ecc3af
 
   ######################
   # Kinematics weights #
