'''
@file quadruped_wrapper.py
@package momentumopt
@author Brahayam Ponton (brahayam.ponton@tuebingen.mpg.de)
@license License BSD-3-Clause
@copyright Copyright (c) 2019, New York University and Max Planck Gesellschaft.
@date 2019-10-08
'''

import os

import numpy as np
import pinocchio
from pinocchio.robot_wrapper import RobotWrapper
from pinocchio.utils import zero
from robot_properties_solo.config import Solo8Config, Solo12Config

class BasicRobotWrapper(object):

    def __init__(self):
        self.model = None
        self.data = None
        self.q = None

    def set_configuration(self, q):
        self.q = q
        pinocchio.forwardKinematics(self.model, self.data, self.q)

    def set_velocity(self, dq):
        self.dq = dq

    def set_acceleration(self, ddq):
        self.ddq = ddq

    def update_configuration(self, delta_q):
        self.q = pinocchio.integrate(self.model, self.q, delta_q)

        # pinocchio.forwardKinematics(self.model, self.data, self.q)
        # pinocchio.framesKinematics(self.model, self.data)
    def get_difference(self, q_1, q_2):
        return pinocchio.difference(self.model, q_1, q_2)

    def get_world_oriented_frame_jacobian(self, index):
        self.robot.forwardKinematics(self.q, self.dq)
        self.robot.computeJointJacobians(self.q)
        self.robot.framesForwardKinematics(self.q)
        jac = pinocchio.getFrameJacobian(self.model, self.data, index, pinocchio.ReferenceFrame.LOCAL)
        world_R_joint = pinocchio.SE3(self.data.oMf[index].rotation, zero(3))
        return world_R_joint.action.dot(jac)

    def get_jacobian(self, name, dofs=None, internal=True):
        if not self.model.existFrame(name) and not name == "COM":
            raise ValueError("Joint %s is not available." %name)
        if name == "universe" or name == "root_joint":
            raise ValueError("Joint %s is not available." %name)

        range_ = None
        if dofs == "TRANSLATION":
            range_ = range(3)
        elif dofs == "ROTATION":
            if name == "COM":
                raise ValueError("No rotation for COM available")
            range_ = range(3, 6)
        else:
            range_ = range(6)

        if internal:
            if name == "COM":
                def eval_jac_internal_com():
                    return self.robot.Jcom(self.q)
                return eval_jac_internal_com
            else:
                index = self.model.getFrameId(name)
                def eval_jac_internal():
                    return self.get_world_oriented_frame_jacobian(index)[range_, :]
                    # return pinocchio.frameJacobian(self.model, self.data, self.q, index, pinocchio.ReferenceFrame.LOCAL)[range_, :]
                return eval_jac_internal
        else:
            if name == "COM":
                return self.Jcom
            else:
                index = self.model.getFrameId(name)
                def eval_jac_at_q(q):
                    return self.get_world_oriented_frame_jacobian(index)[range_, :]
                    # return pinocchio.frameJacobian(self.model, self.data, q, index, pinocchio.ReferenceFrame.LOCAL)[range_, :]
                return eval_jac_at_q

    def get_centroidal_momentum(self):
        def eval_centroidal_momentum():
            self.robot.centroidalMomentum(self.q, self.dq)
            centroidal_momentum_matrix = self.data.Ag
            return centroidal_momentum_matrix

        return eval_centroidal_momentum

    def get_d_centroidal_momentum(self):
        def eval_d_centroidal_momentum():
            self.robot.centroidalMomentum(self.q, self.dq)
            d_centroidal_momentum_matrix = self.data.dAg
            return d_centroidal_momentum_matrix

        return eval_d_centroidal_momentum

    def get_transformation(self, name, dofs=None):
        if not self.model.existFrame(name) and not name == "COM":
            raise ValueError("Transformation for %s is not available." %name)
        if name == "universe" or name == "root_joint":
            raise ValueError("Transformation for %s is not available." %name)

        def transformation():
            index = self.model.getFrameId(name)
            if dofs == "TRANSLATION":
                return self.data.oMf[index].translation
            elif dofs == "ROTATION":
                if name == "COM":
                    raise ValueError("No rotation for COM available")
                return self.data.oMf[index].rotation
            else:
                return self.data.oMf[index]

        def transformation_com():
            return self.robot.com(self.q)

        if name == "COM":
            return transformation_com
        else:
            return transformation

    def get_desired_velocity(self, goal, transformation_func, dofs=None):
        def eval_vel(delta_t):
            if dofs == "TRANSLATION":
                #print("delta_t:" , delta_t)
                return (goal - transformation_func()) / delta_t
            elif dofs is None:
                return pinocchio.log(transformation_func().inverse() * goal).vector / delta_t
            else:
                raise ValueError("Implementation for %s not available" %dofs)

        return eval_vel

    def initDisplay(self, loadModel=True):
        self.robot.initViewer(loadModel=loadModel)
        self.robot.viewer.gui.addFloor('world/floor')
        self.robot.viewer.gui.applyConfiguration('world/floor', [
            0.0, 0.0, self.floor_height,  0.0, 0.0, 0.0, 1.0])
        self.robot.viewer.gui.refresh()

    def ensureDisplay(self):
        if not hasattr(self.robot, 'viewer'):
            self.initDisplay()

    def display(self,q):
        #RobotWrapper.display(self,q)
        self.robot.display(q)
        pinocchio.updateFramePlacements(self.model,self.data)
        self.robot.viewer.gui.refresh()


class QuadrupedWrapper(BasicRobotWrapper):

    def __init__(self, q=None):
        super(QuadrupedWrapper, self).__init__()

        self.effs = ["FR", "FL", "HR", "HL"]  # order is important
        self.colors = {"HL": "r", "HR": "y", "FL": "b", "FR": "g"}
        self.joints_list = ["HFE", "KFE", "ANKLE"]
        self.floor_height = 0.

        self.robot = Solo8Config.buildRobotWrapper()

        self.num_ctrl_joints = 8

        # Create data again after setting frames
        self.model = self.robot.model
        self.data = self.robot.data
        q = pinocchio.neutral(self.robot.model)
        if not q is None:
            self.set_configuration(q)
        else:
            self.q = None
        self.M_com = None
        self.mass = sum([i.mass for i in self.model.inertias[1:]])
        self.set_init_config()

    def set_init_config(self):
        model = self.model
        data = self.data
        NQ = model.nq
        NV = model.nv
        self.q, self.dq, self.ddq, tau = zero(NQ), zero(NV), zero(NV), zero(NV)

        self.q = pinocchio.neutral(self.robot.model)
        self.q[2] = self.floor_height

        # Set initial configuration
        angle = np.deg2rad(60.0)
        q_dummy = np.zeros(self.num_ctrl_joints)
        q_dummy[:] = angle
        q_dummy[::2] = -0.5 * angle
        self.q[7:] = q_dummy

        # print(self.q)
        self.set_configuration(self.q)


class Quadruped12Wrapper(BasicRobotWrapper):

    def __init__(self, q=None):
        super(Quadruped12Wrapper, self).__init__()

        self.effs = ["FR", "FL", "HR", "HL"]  # order is important
        self.colors = {"HL": "r", "HR": "y", "FL": "b", "FR": "g"}
        self.joints_list = ["HAA", "HFE", "KFE", "ANKLE"]
        self.floor_height = 0.

        self.robot = Solo12Config.buildRobotWrapper()

        self.num_ctrl_joints = 12

        # Create data again after setting frames
        self.model = self.robot.model
        self.data = self.robot.data
        q = pinocchio.neutral(self.robot.model)
        if not q is None:
            self.set_configuration(q)
        else:
            self.q = None
        self.M_com = None
        self.mass = sum([i.mass for i in self.model.inertias[1:]])
        self.set_init_config()

    def set_init_config(self):
        model = self.model
        data = self.data
        NQ = model.nq
        NV = model.nv
        self.q, self.dq, self.ddq, tau = zero(NQ), zero(NV), zero(NV), zero(NV)

        self.q = pinocchio.neutral(self.robot.model)
        self.q[2] = self.floor_height

        # Set initial configuration
        angle = np.deg2rad(60.0)
        q_dummy = np.zeros(self.num_ctrl_joints)
        q_dummy[2::3] = angle
        q_dummy[1:3] = -0.5 * angle

<<<<<<< HEAD
        self.q[7:] = np.reshape(q_dummy, (self.num_ctrl_joints))
=======
        self.q[7:] = q_dummy
>>>>>>> 7656b6b6

        # print(self.q)
        self.set_configuration(self.q)


############################ For debugging ##########################################

# robot = QuadrupedWrapper()<|MERGE_RESOLUTION|>--- conflicted
+++ resolved
@@ -245,11 +245,7 @@
         q_dummy[2::3] = angle
         q_dummy[1:3] = -0.5 * angle
 
-<<<<<<< HEAD
-        self.q[7:] = np.reshape(q_dummy, (self.num_ctrl_joints))
-=======
         self.q[7:] = q_dummy
->>>>>>> 7656b6b6
 
         # print(self.q)
         self.set_configuration(self.q)
