--- conflicted
+++ resolved
@@ -51,11 +51,7 @@
         # Using two entires for the linear and angular velocity of the base.
         # (self.nv - 6) is the number of jointss for posture regularization
         self.J = np.zeros(((self.ne + 2) * 3 + (self.nv - 6), self.nv))
-<<<<<<< HEAD
         self.vel_des = np.zeros(((self.ne + 2) * 3 + (self.nv - 6), ))
-=======
-        self.vel_des = zero( (self.ne + 2) * 3 + (self.nv - 6) )
->>>>>>> 7656b6b6
 
         self.qp_solver = QpSolver()
 
@@ -80,21 +76,13 @@
 
 
     def fill_vel_des(self, q, dq, com_ref, lmom_ref, amom_ref, endeff_pos_ref, endeff_vel_ref, joint_regularization_ref):
-<<<<<<< HEAD
         self.vel_des[:3] = (lmom_ref + self.p_com_tracking * (com_ref - self.robot.com(q)))
-=======
-        self.vel_des[:3] = (lmom_ref + self.p_com_tracking * (com_ref - self.robot.com(q).T)).T
->>>>>>> 7656b6b6
         self.vel_des[3:6] = amom_ref
 
         for i, idx in enumerate(self.endeff_ids):
             if self.is_init_time:
                 self.vel_des[6 + 3*i: 6 + 3*(i + 1)] = endeff_vel_ref[i] + \
-<<<<<<< HEAD
                     1. * (endeff_pos_ref[i] - self.robot.data.oMf[idx].translation)
-=======
-                    1. * (endeff_pos_ref[i] - self.robot.data.oMf[idx].translation.T).T
->>>>>>> 7656b6b6
             else:
                 self.vel_des[6 + 3*i: 6 + 3*(i + 1)] = endeff_vel_ref[i] + \
                     self.p_endeff_tracking * (
