#!/usr/bin/python

'''
 Copyright [2017] Max Planck Society. All rights reserved.

 This program is free software: you can redistribute it and/or modify
 it under the terms of the GNU General Public License as published by
 the Free Software Foundation, either version 3 of the License, or
 (at your option) any later version.

 This program is distributed in the hope that it will be useful,
 but WITHOUT ANY WARRANTY; without even the implied warranty of
 MERCHANTABILITY or FITNESS FOR A PARTICULAR PURPOSE.  See the
 GNU General Public License for more details.

 You should have received a copy of the GNU General Public License
 along with this program.  If not, see <http://www.gnu.org/licenses/>.
'''
import time
from pysolver import *
from pymomentum import *
from pysolverlqr import *
from pinocchio.utils import *
from pinocchio.robot_wrapper import RobotWrapper
import os, sys, getopt, numpy as np, pinocchio as pin

from momentumopt.kinoptpy.momentum_kinematics_optimizer import MomentumKinematicsOptimizer
from momentumexe.motion_execution import MotionExecutor
from momentumopt.kinoptpy.create_data_file import create_file, create_qp_files, create_lqr_files

from momentumopt.utilities.motion_planner import MotionPlanner
from quadruped.quadruped_wrapper import QuadrupedWrapper, Quadruped12Wrapper

import matplotlib.pyplot as plt

'Kinematics Interface using Pinocchio'
class PinocchioKinematicsInterface(KinematicsInterface):
    def __init__(self):
        KinematicsInterface.__init__(self)

    def initialize(self, planner_setting):
        urdf = str(os.path.dirname(os.path.dirname(os.path.dirname(os.path.abspath(__file__)))) + '/urdf/quadruped.urdf')
        #print("urdf_path:", urdf)
        self.robot = RobotWrapper(urdf, root_joint=pin.JointModelFreeFlyer())
        self.eff_names = {0: "BL_END", 1: "FL_END", 2: "BR_END", 3: "FR_END"}

    def updateJacobians(self, kin_state):
        'Generalized joint positions and velocities'
        self.q = np.matrix(np.squeeze(np.asarray(kin_state.robot_posture.generalized_joint_positions()))).transpose()
        self.dq = np.matrix(np.squeeze(np.asarray(kin_state.robot_velocity.generalized_joint_velocities))).transpose()

        'Update of jacobians'
        self.robot.computeJointJacobians(self.q)
        self.robot.framesForwardKinematics(self.q)
        for eff_id in range(0, len(self.eff_names)):
            self.endeffector_jacobians[eff_id] = self.robot.getFrameJacobian(self.robot.model.getFrameId(self.eff_names[eff_id]), pin.ReferenceFrame.WORLD)

        self.robot.centroidalMomentum(self.q, self.dq)
        self.centroidal_momentum_matrix = self.robot.data.Ag

        'Update of kinematics state'
        kin_state.com = self.robot.com(self.q)
        kin_state.lmom = self.robot.data.hg.vector[:3]
        kin_state.amom = self.robot.data.hg.vector[3:]

        for eff_id in range(0, len(self.eff_names)):
            kin_state.endeffector_positions[eff_id] = self.robot.data.oMf[self.robot.model.getFrameId(self.eff_names[eff_id])].translation


'Main function for optimization demo'
def main(argv):
    cfg_file = ''
    kinopt = KinematicsOptimizer
    try:
        opts, args = getopt.getopt(argv,"hi:m",["ifile=", "solo12", "disable_lqr"])
    except getopt.GetoptError:
        print ('PyDemoMomentumopt.py -i <path_to_datafile>')
        sys.exit(2)

    RobotWrapper = QuadrupedWrapper
    with_lqr = True

    for opt, arg in opts:
        if opt == '-h':
            print ('PyDemoMomentumopt.py -i <path_to_datafile>')
            sys.exit()
        elif opt in ("-i", "--ifile"):
            cfg_file = arg
        elif opt in ("--solo12"):
            RobotWrapper = Quadruped12Wrapper
        elif opt in ("--disable_lqr"):
            with_lqr = False


    print(opts)
    print(cfg_file)

    motion_planner = MotionPlanner(cfg_file, RobotWrapper=RobotWrapper, with_lqr=with_lqr)

    # Optimize the dynamic and kinematic motion.
    optimized_kin_plan, optimized_motion_eff, optimized_dyn_plan, dynamics_feedback, planner_setting, time_vector = motion_planner.optimize_motion()
    #for i in range(len(time_vector)):
    #    print "\n t:",time_vector[i],"\n"
    #    print dynamics_feedback.forceGain(i)
        # motion_planner.plot_centroidal()
    # Create configuration and velocity file from motion plan for dynamic graph
    motion_planner.save_files()
    try:
        motion_planner.replay_kinematics()
    except:
        "gepeto not initialized..."
    simulation = False
<<<<<<< HEAD
    motion_planner.plot_foot_traj()
    motion_planner.plot_joint_trajecory()
    motion_planner.plot_com_motion(optimized_dyn_plan.dynamics_states, optimized_kin_plan.kinematics_states)
=======
    motion_planner.plot_foot_traj(plot_show=False)
    motion_planner.plot_com_motion(optimized_dyn_plan.dynamics_states, optimized_kin_plan.kinematics_states,
                                   fig_suptitle='Final dynamic and kinematic centroidal solution')
>>>>>>> 79972914
    #motion_planner.plot_base_trajecory()

    if simulation:
        motion_executor = MotionExecutor(optimized_kin_plan, optimized_dyn_plan, dynamics_feedback, planner_setting, time_vector)
        motion_executor.execute_motion(plotting=False, tune_online=False)


    print('Done...')

if __name__ == "__main__":
   main(sys.argv[1:])<|MERGE_RESOLUTION|>--- conflicted
+++ resolved
@@ -110,15 +110,10 @@
     except:
         "gepeto not initialized..."
     simulation = False
-<<<<<<< HEAD
-    motion_planner.plot_foot_traj()
-    motion_planner.plot_joint_trajecory()
-    motion_planner.plot_com_motion(optimized_dyn_plan.dynamics_states, optimized_kin_plan.kinematics_states)
-=======
     motion_planner.plot_foot_traj(plot_show=False)
+    motion_planner.plot_joint_trajecory(plot_show=False)
     motion_planner.plot_com_motion(optimized_dyn_plan.dynamics_states, optimized_kin_plan.kinematics_states,
                                    fig_suptitle='Final dynamic and kinematic centroidal solution')
->>>>>>> 79972914
     #motion_planner.plot_base_trajecory()
 
     if simulation:
