--- conflicted
+++ resolved
@@ -111,13 +111,10 @@
         print("saving trajectories....")
         np.savetxt("quadruped_positions_eff.dat", des_positions_final, fmt='%.8e')
         np.savetxt("quadruped_velocities_eff.dat", des_velocities_final, fmt='%.8e')
-<<<<<<< HEAD
 
         np.savetxt("quadruped_positions_eff_old.dat", des_positions, fmt='%.8e')
         np.savetxt("quadruped_velocities_eff_old.dat", des_velocities, fmt='%.8e')
 
-        np.savetxt("quadruped_com.dat", des_com, fmt='%.8e')
-=======
         np.savetxt("quadruped_com.dat", des_com, fmt='%.8e')
 
 def create_lqr_impedance(time_vector, optimized_motion_eff, optimized_sequence, optimized_dyn_plan, dynamics_feedback, planner_setting):
@@ -231,5 +228,4 @@
         np.savetxt("quadruped_lqr2.dat", des_lqr2)
         np.savetxt("quadruped_lqr3.dat", des_lqr3)
         np.savetxt("quadruped_lqr.dat", des_lqr_gains)
-        np.savetxt("quadruped_forces.dat", des_forces)
->>>>>>> 3cf39211
+        np.savetxt("quadruped_forces.dat", des_forces)