'''
@file momentum_kinematics_optimizer.py
@package momentumopt
@author Brahayam Ponton (brahayam.ponton@tuebingen.mpg.de)
@license License BSD-3-Clause
@copyright Copyright (c) 2019, New York University and Max Planck Gesellschaft.
@date 2019-10-08
'''

import os
import numpy as np

from momentumopt.kinoptpy.qp import QpSolver
from momentumopt.kinoptpy.inverse_kinematics import PointContactInverseKinematics
from pinocchio import RobotWrapper
import pinocchio as se3
from pinocchio.utils import zero
from pymomentum import *

from momentumopt.quadruped.quadruped_wrapper import QuadrupedWrapper
from momentumopt.kinoptpy.min_jerk_traj import *

from pymomentum import \
    PlannerVectorParam_KinematicDefaultJointPositions, \
    PlannerIntParam_NumTimesteps, \
    PlannerDoubleParam_TimeStep

class Contact(object):
    def __init__(self, position, start_time, end_time):
        self.pos = position
        self.init_time = start_time
        self.final_time = end_time

    def position(self):
        return self.pos

    def start_time(self):
        return self.init_time

    def end_time(self):
        return self.final_time


def get_contact_plan(contact_states, effs):
    contacts = {}
    for i, eff in enumerate(effs):
        num_contacts = len(contact_states(i))
        contacts[eff] = []
        for j in range(num_contacts):
            contact_ = contact_states(i)[j]
            start_time = contact_.start_time
            end_time = contact_.end_time
            position = contact_.position
            contacts[eff].append(Contact(position, start_time, end_time))

    return contacts


def generate_eff_traj(contacts, z_offset):
    effs = contacts.keys()
    eff_traj_poly = {}

    for eff in effs:
        cnt = contacts[eff]
        num_contacts = len(cnt)

        poly_traj = [
            PolynominalList(), PolynominalList(), PolynominalList()
        ]

        for i in range(num_contacts):
            # Create a constant polynominal for endeffector on the ground.
            t = [cnt[i].start_time(), cnt[i].end_time()]
            for idx in range(3):
                poly_traj[idx].append(t, constant_poly(cnt[i].position()[idx]))

            # If there is a contact following, add the transition between
            # the two contact points.
            if i < num_contacts - 1:
                t = [cnt[i].end_time(), cnt[i+1].start_time()]

                for idx in range(3):
                    via = None
                    if idx == 2:
                        via = z_offset + cnt[i].position()[idx]
                    poly = poly_points(t, cnt[i].position()[idx], cnt[i+1].position()[idx], via)
                    poly_traj[idx].append(t, poly)

        eff_traj_poly[eff] = poly_traj

    # returns end eff trajectories
    return eff_traj_poly


class EndeffectorTrajectoryGenerator(object):
    def __init__(self):
        self.z_offset = 0.1

    def get_z_bound(self, mom_kin_optimizer):
        z_max = min(max(mom_kin_optimizer.com_dyn[:, 2]), self.max_bound)
        z_min = max(min(mom_kin_optimizer.com_dyn[:, 2]), self.min_bound)
        return z_max, z_min

    def __call__(self, mom_kin_optimizer):
        '''
        Computes the endeffector positions and velocities.

        Returns endeff_pos_ref, endeff_vel_ref
            [0]: endeff_pos_ref: np.array, shape=[num_time_steps, num_eff, 3={x, y, z}]
            [1]: endeff_vel_ref: np.array, shape=[num_time_steps, num_eff, 3={x, y, z}]
        '''
        dt = mom_kin_optimizer.dt
        num_eff = len(mom_kin_optimizer.eff_names)
        num_time_steps = mom_kin_optimizer.num_time_steps

        contacts = get_contact_plan(mom_kin_optimizer.contact_sequence.contact_states,
                                    mom_kin_optimizer.eff_names)

        # Generate minimum jerk trajectories
        eff_traj_poly = generate_eff_traj(contacts, self.z_offset)

        # Compute the endeffector position and velocity trajectories.
        endeff_pos_ref = np.zeros((num_time_steps, num_eff, 3))
        endeff_vel_ref = np.zeros((num_time_steps, num_eff, 3))
        endeff_contact = np.zeros((num_time_steps, num_eff))

        for it in range(num_time_steps):
            for eff, name in enumerate(mom_kin_optimizer.eff_names):
                endeff_pos_ref[it][eff] = [eff_traj_poly[name][i].eval(it * dt) for i in range(3)]
                endeff_vel_ref[it][eff] = [eff_traj_poly[name][i].deval(it * dt) for i in range(3)]

                # HACK: If the velocity is zero, assume the endeffector is in
                # contact with the ground.
                if np.all(endeff_vel_ref[it][eff] == 0.):
                    endeff_contact[it][eff] = 1.
                else:
                    endeff_contact[it][eff] = 0.

        return endeff_pos_ref, endeff_vel_ref, endeff_contact


class JointTrajectoryGenerator(object):
    def __init__(self):
        self.dt =.01
        self.num_time_steps = None
        self.q_init = None
        self.poly_traj = None

    def joint_traj(self, q_via):
        self.poly_traj = []
        for i in range(len(self.q_init)):
            self.poly_traj = np.append(self.poly_traj, [PolynominalList()])
        for j in range(len(self.q_init)):
            for i in range (len(q_via[:,0])+1):
                if i==0:
                    t = [0, q_via[0,0]/self.dt]
                    poly = poly_points(t, self.q_init[j], q_via[i,j+1])
                    self.poly_traj[j].append(t, poly)
                elif(i==len(q_via[:,0])):
                    t = [q_via[i-1,0]/self.dt, self.num_time_steps]
                    poly = poly_points(t, q_via[i-1,j+1], self.q_init[j])
                    self.poly_traj[j].append(t, poly)
                else:
                    t = [q_via[i-1,0]/self.dt, q_via[i,0]/self.dt]
                    poly = poly_points(t, q_via[i-1,j+1], q_via[i,j+1])
                    self.poly_traj[j].append(t, poly)

    def eval_traj(self,t):
        q = np.zeros((1,len(self.q_init)),float)
        for j in range(len(self.q_init)):
            q[0,j] = self.poly_traj[j].eval(t)
        return np.matrix(q)


class MomentumKinematicsOptimizer(object):
    def __init__(self):
        self.q_init = None
        self.dq_init = None
        self.reg_orientation = 1e-2
        self.reg_joint_position = 2.
        self.joint_des = None

    def reset(self):
        self.kinematics_sequence = KinematicsSequence()
        self.kinematics_sequence.resize(self.planner_setting.get(PlannerIntParam_NumTimesteps),
                                        self.planner_setting.get(PlannerIntParam_NumDofs))

    def initialize(self, planner_setting, max_iterations=50, eps=0.001, endeff_traj_generator=None,
                   RobotWrapper=QuadrupedWrapper):
        self.planner_setting = planner_setting

        if endeff_traj_generator is None:
            endeff_traj_generator = EndeffectorTrajectoryGenerator()
        self.endeff_traj_generator = endeff_traj_generator

        self.dt = planner_setting.get(PlannerDoubleParam_TimeStep)
        self.num_time_steps = planner_setting.get(PlannerIntParam_NumTimesteps)

        self.max_iterations = max_iterations
        self.eps = eps

        self.robot = RobotWrapper()

        self.reset()

        # Holds dynamics and kinematics results
        self.com_dyn = np.zeros((self.num_time_steps, 3))
        self.lmom_dyn = np.zeros((self.num_time_steps, 3))
        self.amom_dyn = np.zeros((self.num_time_steps, 3))

        self.com_kin = np.zeros((self.num_time_steps, 3))
        self.lmom_kin = np.zeros((self.num_time_steps, 3))
        self.amom_kin = np.zeros((self.num_time_steps, 3))
        self.q_kin = np.zeros((self.num_time_steps, self.robot.model.nq))
        self.dq_kin = np.zeros((self.num_time_steps, self.robot.model.nv))

        self.hip_names = ['{}_HFE'.format(eff) for eff in self.robot.effs]
        self.hip_ids = [self.robot.model.getFrameId(name) for name in self.hip_names]
        self.eff_names = ['{}_{}'.format(eff, self.robot.joints_list[-1]) for eff in self.robot.effs]
        self.inv_kin = PointContactInverseKinematics(self.robot.model, self.eff_names)

        self.motion_eff = {
            'trajectory': np.zeros((self.num_time_steps, 3 * self.inv_kin.ne)),
            'velocity': np.zeros((self.num_time_steps, 3 * self.inv_kin.ne)),
            'trajectory_wrt_base': np.zeros((self.num_time_steps, 3 * self.inv_kin.ne)),
            'velocity_wrt_base': np.zeros((self.num_time_steps, 3 * self.inv_kin.ne))
        }

    def fill_data_from_dynamics(self):
        # The centroidal information
        for it in range(self.num_time_steps):
          self.com_dyn[it] = self.dynamic_sequence.dynamics_states[it].com
          self.lmom_dyn[it] = self.dynamic_sequence.dynamics_states[it].lmom
          self.amom_dyn[it] = self.dynamic_sequence.dynamics_states[it].amom

    def fill_endeffector_trajectory(self):
        self.endeff_pos_ref, self.endeff_vel_ref, self.endeff_contact = \
                self.endeff_traj_generator(self)

    def fill_kinematic_result(self, it, q, dq):
        def framesPos(frames):
            return np.vstack([data.oMf[idx].translation for idx in frames]).reshape(-1)

        def framesVel(frames):
            return np.vstack([
                    self.inv_kin.get_world_oriented_frame_jacobian(q, idx).dot(dq)[:3] for idx in frames
                ]).reshape(-1)

        data = self.inv_kin.robot.data
        hg = self.inv_kin.robot.centroidalMomentum(q, dq)

        # Storing on the internal array.
        self.com_kin[it] = self.inv_kin.robot.com(q).T
        self.lmom_kin[it] = hg.linear.T
        self.amom_kin[it] = hg.angular.T
        self.q_kin[it] = q.T
        self.dq_kin[it] = dq.T

        # The endeffector informations as well.
        self.motion_eff['trajectory'][it] = framesPos(self.inv_kin.endeff_ids)
        self.motion_eff['velocity'][it] = self.inv_kin.J[6:(self.inv_kin.ne + 2) * 3].dot(dq).T

        self.motion_eff['trajectory_wrt_base'][it] = \
            self.motion_eff['trajectory'][it] - framesPos(self.hip_ids)
        self.motion_eff['velocity_wrt_base'][it] = \
            self.motion_eff['velocity'][it] - framesVel(self.hip_ids)

        # Storing on the kinematic sequence.
        kinematic_state = self.kinematics_sequence.kinematics_states[it]
        kinematic_state.com = self.com_kin[it]
        kinematic_state.lmom = self.lmom_kin[it]
        kinematic_state.amom = self.amom_kin[it]

        kinematic_state.robot_posture.base_position = q[:3]
        kinematic_state.robot_posture.base_orientation = q[3:7]
        kinematic_state.robot_posture.joint_positions = q[7:]

        kinematic_state.robot_velocity.base_linear_velocity = dq[:3]
        kinematic_state.robot_velocity.base_angular_velocity = dq[3:6]
        kinematic_state.robot_velocity.joint_velocities = dq[6:]


    def optimize_initial_position(self, init_state):
        # Optimize the initial configuration
        q = se3.neutral(self.robot.model)

        plan_joint_init_pos = self.planner_setting.get(
            PlannerVectorParam_KinematicDefaultJointPositions)
        if len(plan_joint_init_pos) != self.robot.num_ctrl_joints:
            raise ValueError(
                'Number of joints in config file not same as required for robot\n' +
                'Got %d joints but robot expects %d joints.' % (
                    len(plan_joint_init_pos), self.robot.num_ctrl_joints))

<<<<<<< HEAD
        q[7:] = plan_joint_init_pos
        q[2] = self.robot.floor_height + 0.32
=======
        q[7:] = np.matrix(plan_joint_init_pos).T
        q[2] = init_state.com[2]
>>>>>>> e0410caf
        dq = np.matrix(np.zeros(self.robot.robot.nv)).T

        com_ref = init_state.com
        lmom_ref = np.zeros(3)
        amom_ref = np.zeros(3)
        endeff_pos_ref = np.array([init_state.effPosition(i) for i in range(init_state.effNum())])
        endeff_vel_ref = np.matrix(np.zeros((init_state.effNum(), 3)))
        endeff_contact = np.ones(init_state.effNum())
        quad_goal = se3.Quaternion(se3.rpy.rpyToMatrix(np.matrix([0.0, 0, 0.]).T))
        q[3:7] = quad_goal.coeffs()

        for iters in range(self.max_iterations):
            # Adding small P controller for the base orientation to always start with flat
            # oriented base.
            quad_q = se3.Quaternion(float(q[6]), float(q[3]), float(q[4]), float(q[5]))
            amom_ref = 1e-1 * se3.log((quad_goal * quad_q.inverse()).matrix())

            res = self.inv_kin.compute(q, dq, com_ref, lmom_ref, amom_ref,
                                      endeff_pos_ref, endeff_vel_ref, endeff_contact, None)
            q = se3.integrate(self.robot.model, q, res)

            if np.linalg.norm(res) < 1e-3:
                print('Found initial configuration after {} iterations'.format(iters + 1))
                break

        if iters == self.max_iterations - 1:
            print('Failed to converge for initial setup.')

        print("initial configuration: \n", q)

        self.q_init = q.copy()
        self.dq_init = dq.copy()

    def optimize(self, init_state, contact_sequence, dynamic_sequence, plotting=False):
        self.init_state = init_state
        self.contact_sequence = contact_sequence
        self.dynamic_sequence = dynamic_sequence
        self.q_via = None

        # Create array with centroidal and endeffector informations.
        self.fill_data_from_dynamics()
        self.fill_endeffector_trajectory()

        # Run the optimization for the initial configuration only once.
        if self.q_init is None:
            self.optimize_initial_position(init_state)

        # Get the desired joint trajectory
        # print "num_joint_via:",self.planner_setting.get(PlannerIntParam_NumJointViapoints)
        # print "joint_via:",self.planner_setting.get(PlannerCVectorParam_JointViapoints)

        # TODO: this is for jump, should go to config file
        # q_jump = [1., 0.1, -0.2 ,0.1, -0.2 ,-0.1, 0.2 ,-0.1, 0.2]
        # q_via = np.matrix([.75, np.pi/2, -np.pi, np.pi/2, -np.pi, -np.pi/2, np.pi, -np.pi/2, np.pi]).T
        # q_max = np.matrix([1.35, .7*np.pi/2, -.7*np.pi, .7*np.pi/2, -.7*np.pi, -.7*np.pi/2, .7*np.pi, -.7*np.pi/2, .7*np.pi]).T
        # q_via0 = np.vstack((q_via.T, q_jump))
        # self.q_via = np.vstack((q_via0, q_max.T))
        joint_traj_gen = JointTrajectoryGenerator()
        joint_traj_gen.num_time_steps = self.num_time_steps
        joint_traj_gen.q_init = self.q_init[7:]
        self.joint_des = np.zeros((len(self.q_init[7:]),self.num_time_steps), float)
        if self.q_via is None:
            for i in range (self.num_time_steps):
                self.joint_des[:,i] = self.q_init[7 : ].T
        else:
            joint_traj_gen.joint_traj(self.q_via)
            for it in range(self.num_time_steps):
                self.joint_des[:,it] = joint_traj_gen.eval_traj(it)

        # Compute inverse kinematics over the full trajectory.
        self.inv_kin.is_init_time = 0
        q, dq = self.q_init.copy(), self.dq_init.copy()
        for it in range(self.num_time_steps):
            quad_goal = se3.Quaternion(se3.rpy.rpyToMatrix(np.matrix([0.0, 0, 0.]).T))
            quad_q = se3.Quaternion(float(q[6]), float(q[3]), float(q[4]), float(q[5]))
            amom_ref = self.reg_orientation * se3.log((quad_goal * quad_q.inverse()).matrix()) + self.amom_dyn[it]

            joint_regularization_ref = self.reg_joint_position * (self.joint_des[:,it] - q[7 : ])
            # joint_regularization_ref = self.reg_joint_position * (self.q_init[7 : ] - q[7 : ])

            # Fill the kinematics results for it.
            self.inv_kin.forward_robot(q, dq)
            self.fill_kinematic_result(it, q, dq)

            dq = self.inv_kin.compute(
                    q, dq, self.com_dyn[it], self.lmom_dyn[it], amom_ref,
                    self.endeff_pos_ref[it], self.endeff_vel_ref[it],
                    self.endeff_contact[it], joint_regularization_ref)

            # Integrate to the next state.
            q = se3.integrate(self.robot.model, q, dq * self.dt)<|MERGE_RESOLUTION|>--- conflicted
+++ resolved
@@ -292,13 +292,8 @@
                 'Got %d joints but robot expects %d joints.' % (
                     len(plan_joint_init_pos), self.robot.num_ctrl_joints))
 
-<<<<<<< HEAD
         q[7:] = plan_joint_init_pos
-        q[2] = self.robot.floor_height + 0.32
-=======
-        q[7:] = np.matrix(plan_joint_init_pos).T
         q[2] = init_state.com[2]
->>>>>>> e0410caf
         dq = np.matrix(np.zeros(self.robot.robot.nv)).T
 
         com_ref = init_state.com
