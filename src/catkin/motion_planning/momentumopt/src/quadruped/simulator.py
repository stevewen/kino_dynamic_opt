import pybullet as p
import pinocchio as se3
import numpy as np
from time import sleep

from pinocchio.utils import zero


class Simulator(object):
    def __init__(self, robot_id, pinocchio_robot, joint_names, endeff_names):
        self.nq = pinocchio_robot.nq
        self.nv = pinocchio_robot.nv
        self.nj = len(joint_names)
        self.nf = len(endeff_names)
        self.robot_id = robot_id
        self.pinocchio_robot = pinocchio_robot

        self.joint_names = joint_names
        self.endeff_names = endeff_names

        bullet_joint_map = {}
        for ji in range(p.getNumJoints(robot_id)):
            bullet_joint_map[p.getJointInfo(robot_id, ji)[1].decode('UTF-8')] = ji

        self.bullet_joint_ids = np.array([bullet_joint_map[name] for name in joint_names])
        self.pinocchio_joint_ids = np.array([pinocchio_robot.model.getJointId(name) for name in joint_names])

        self.pin2bullet_joint_only_array = []
        for i in range(2, self.nj + 2):
            self.pin2bullet_joint_only_array.append(np.where(self.pinocchio_joint_ids == i)[0][0])


        # Disable the velocity control on the joints as we use torque control.
        p.setJointMotorControlArray(robot_id, self.bullet_joint_ids, p.VELOCITY_CONTROL, forces=np.zeros(self.nj))

        # In pybullet, the contact wrench is measured at a joint. In our case
        # the joint is fixed joint. Pinocchio doesn't add fixed joints into the joint
        # list. Therefore, the computation is done wrt to the frame of the fixed joint.
        self.bullet_endeff_ids = [bullet_joint_map[name] for name in endeff_names]
        self.pinocchio_endeff_ids = [pinocchio_robot.model.getFrameId(name) for name in endeff_names]

    def _action(self, pos, rot):
        res = np.zeros((6, 6))
        res[:3, :3] = rot
        res[3:, 3:] = rot
        res[3:, :3] = se3.utils.skew(np.array(pos)).dot(rot)
        return res

    def get_force(self):
        """ Returns the force readings as well as the set of active contacts """
        active_contacts_frame_ids = []
        contact_forces = []

        # Get the contact model using the p.getContactPoints() api.
        def sign(x):
            if x >= 0:
                return 1.
            else:
                return -1.

        cp = p.getContactPoints()
<<<<<<< HEAD
        if len(cp) > 0:
            for ci in cp:
                contact_normal = ci[7] 
                normal_force = ci[9]
                lateral_friction_direction_1 = ci[11]
                lateral_friction_force_1 = ci[10]
                lateral_friction_direction_2 = ci[13]
                lateral_friction_force_2 = ci[12]

                if ci[4] in self.bullet_endeff_ids:
                    i = np.where(np.array(self.bullet_endeff_ids) == ci[4])[0][0]
                else:
                    if normal_force > 1e-5:
                        print("Normal force at", p.getJointInfo(self.robot_id, ci[4])[1].decode('UTF-8'), ": ", normal_force)
                    continue

                active_contacts_frame_ids.append(self.pinocchio_endeff_ids[i])
                force = np.zeros(6)

                force[:3] = normal_force * np.array(contact_normal) + \
                            lateral_friction_force_1 * np.array(lateral_friction_direction_1) + \
                            lateral_friction_force_2 * np.array(lateral_friction_direction_2)

                contact_forces.append(force)

            return active_contacts_frame_ids, contact_forces
        else:
            return [], []
=======
        for ci in cp:
            i = np.where(np.array(self.bullet_endeff_ids) == ci[4])[0][0]
            active_contacts_frame_ids.append(self.pinocchio_endeff_ids[i])
            force = np.zeros(6)
            # force[2] = ci[9]

            force[0] += ci[11][0] * ci[10] + ci[13][0] * ci[12]
            force[1] += ci[11][1] * ci[10] + ci[13][1] * ci[12]
            force[2] += ci[11][2] * ci[10] + ci[13][2] * ci[12] + ci[9]

            contact_forces.append(force)

        return active_contacts_frame_ids, np.array(contact_forces).reshape(-1)
>>>>>>> a0d61fc6

    def get_state(self):
        # Returns a pinocchio like representation of the q, dq matrixes
        q = zero(self.nq)
        dq = zero(self.nv)

        pos, orn = p.getBasePositionAndOrientation(self.robot_id)
        q[:3, 0] = np.array(pos).reshape(3, 1)
        q[3:7, 0] = np.array(orn).reshape(4, 1)

        vel, orn = p.getBaseVelocity(self.robot_id)
        dq[:3, 0] = np.array(vel).reshape(3, 1)
        dq[3:6, 0] = np.array(orn).reshape(3, 1)

        # Pinocchio assumes the base velocity to be in the body frame -> rotate.
        rot = np.matrix(p.getMatrixFromQuaternion(q[3:7])).reshape((3, 3))
        dq[0:3] = rot.T.dot(dq[0:3])
        dq[3:6] = rot.T.dot(dq[3:6])

        # Query the joint readings.
        joint_states = p.getJointStates(self.robot_id, self.bullet_joint_ids)

        for i in range(self.nj):
            q[5 + self.pinocchio_joint_ids[i], 0] = joint_states[i][0]
            dq[4 + self.pinocchio_joint_ids[i], 0] = joint_states[i][1]

        return q, dq

    def reset_state(self, q, dq):
        vec2list = lambda m: np.array(m.T).reshape(-1).tolist()
        p.resetBasePositionAndOrientation(self.robot_id, vec2list(q[:3]), vec2list(q[3:7]))

        # Pybullet assumes the base velocity to be aligned with the world frame.
        rot = np.matrix(p.getMatrixFromQuaternion(q[3:7])).reshape((3, 3))
        p.resetBaseVelocity(self.robot_id, vec2list(rot.dot(dq[:3])), vec2list(rot.dot(dq[3:6])))

        for i, bullet_joint_id in enumerate(self.bullet_joint_ids):
            p.resetJointState(self.robot_id, bullet_joint_id,
                q[5 + self.pinocchio_joint_ids[i]],
                dq[4 + self.pinocchio_joint_ids[i]])

    def send_joint_command(self, tau):
        # TODO: Apply the torques on the base towards the simulator as well.
        assert(tau.shape[0] == self.nv - 6)

        zeroGains = tau.shape[0] * (0.,)

        p.setJointMotorControlArray(self.robot_id, self.bullet_joint_ids, p.TORQUE_CONTROL,
                forces=tau[self.pin2bullet_joint_only_array],
                positionGains=zeroGains, velocityGains=zeroGains)

    def step(self):
        p.stepSimulation()<|MERGE_RESOLUTION|>--- conflicted
+++ resolved
@@ -59,7 +59,7 @@
                 return -1.
 
         cp = p.getContactPoints()
-<<<<<<< HEAD
+
         if len(cp) > 0:
             for ci in cp:
                 contact_normal = ci[7] 
@@ -88,21 +88,6 @@
             return active_contacts_frame_ids, contact_forces
         else:
             return [], []
-=======
-        for ci in cp:
-            i = np.where(np.array(self.bullet_endeff_ids) == ci[4])[0][0]
-            active_contacts_frame_ids.append(self.pinocchio_endeff_ids[i])
-            force = np.zeros(6)
-            # force[2] = ci[9]
-
-            force[0] += ci[11][0] * ci[10] + ci[13][0] * ci[12]
-            force[1] += ci[11][1] * ci[10] + ci[13][1] * ci[12]
-            force[2] += ci[11][2] * ci[10] + ci[13][2] * ci[12] + ci[9]
-
-            contact_forces.append(force)
-
-        return active_contacts_frame_ids, np.array(contact_forces).reshape(-1)
->>>>>>> a0d61fc6
 
     def get_state(self):
         # Returns a pinocchio like representation of the q, dq matrixes
