--- conflicted
+++ resolved
@@ -332,11 +332,7 @@
         # Track robot motion
         for t in range(len(self.time)):
             i = 0
-<<<<<<< HEAD
-            # print("time =", self.time[t])
-=======
             #print("time =", self.time[t])
->>>>>>> 2fb5d528
 
             desired_positions, desired_velocities, jacobians = self.create_tasks(t, com_motion, contacts, eff_traj_poly)
             self.motion_eff["trajectory"][t] = desired_positions
@@ -452,15 +448,9 @@
                     joint_identifier = eff + "_" + joint
                     self.ik_motion[joint_identifier][t, :] = np.squeeze(self.robot.transformations_dict[joint_identifier](), 1)
 
-<<<<<<< HEAD
             # print("Finished after iteration:", i)
             q_traj.append(self.robot.q.copy())
             q_vel.append(self.robot.dq.copy())
-=======
-            #print("Finished after iteration:", i)
-            q_traj.append(self.robot.q)
-            q_vel.append(self.robot.dq)
->>>>>>> 2fb5d528
             ik.delete_tasks()
             self.robot.display(self.robot.q)
 
@@ -501,12 +491,6 @@
         self.motion_eff["velocity_wrt_base"][: ,[6,7,8]] = np.subtract(self.motion_eff["velocity"][: ,[6,7,8]], np.divide(lmom, 0.22))
         self.motion_eff["velocity_wrt_base"][: ,[9,10,11]] = np.subtract(self.motion_eff["velocity"][: ,[9,10,11]], np.divide(lmom, 0.22))
 
-<<<<<<< HEAD
-=======
-
-        self.plot_com_eff(com_motion, pos_hips_world_arr_BL, pos_hips_world_arr_FL)
-
->>>>>>> 2fb5d528
         q_matrix = np.zeros((len(q_traj), q_traj[0].shape[0]))
         for i in range(len(q_traj)):
             q_matrix[i, :] = np.squeeze(np.array(q_traj[i]))
@@ -515,6 +499,7 @@
         self.populate_sequence()
 
         if plotting:
+            self.plot_com_eff(com_motion, pos_hips_world_arr_BL, pos_hips_world_arr_FL)
             self.plot_plan(com_motion, lmom, amom, eff_traj_poly, z_floor, contacts)
             self.plot_desired_forces(dynamics_sequence, contacts)
 
